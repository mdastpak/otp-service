--- conflicted
+++ resolved
@@ -347,8 +347,6 @@
 
 These improvements make the OTP service more robust, performant, and ready for production workloads at scale.
 
-<<<<<<< HEAD
-=======
 ## Admin Dashboard
 
 The OTP service now includes a comprehensive **graphical admin dashboard** with real-time analytics and monitoring capabilities.
@@ -511,7 +509,6 @@
 - Enable HTTPS in production
 - Consider placing behind a reverse proxy
 - **Never use test mode in production environments**
->>>>>>> b012c045
 
 ## Development Roadmap
 
