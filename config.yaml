redis:
  host: "localhost"
  port: "6380"
  password: ""
  indices: "0-5"
  key_prefix: "" #can be empty
  timeout: 5

server:
  host: "localhost"
  port: "8080"
  mode: "test" # can be "release", "debug" or "test". default is "release"
  timeout:
    read: 5
    write: 10
    idle: 120
    read_header: 2
  tls: 
    enabled: false
    cert_file: "cert.pem"
    key_file: "key.pem"
    client_certs: "client_certs.pem"


config:
  hash_keys: true

<<<<<<< HEAD
=======
admin:
  enabled: true
  jwt_secret: "your-super-secret-jwt-key-change-in-production"
  allowed_ips: ["127.0.0.1", "::1", "172.20.0.1"]  # Include Docker network gateway IP
  basic_auth: false    # Use JWT auth instead of basic auth
  require_auth: true   # Set to false for development (NOT recommended for production)
>>>>>>> b012c045
<|MERGE_RESOLUTION|>--- conflicted
+++ resolved
@@ -25,12 +25,9 @@
 config:
   hash_keys: true
 
-<<<<<<< HEAD
-=======
 admin:
   enabled: true
   jwt_secret: "your-super-secret-jwt-key-change-in-production"
   allowed_ips: ["127.0.0.1", "::1", "172.20.0.1"]  # Include Docker network gateway IP
   basic_auth: false    # Use JWT auth instead of basic auth
   require_auth: true   # Set to false for development (NOT recommended for production)
->>>>>>> b012c045
